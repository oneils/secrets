stages:
    - build
    - deploy
    - remote

before_script:
    - export TZ=America/Chicago
    - export REV=${CI_BUILD_REF:0:7}-$CI_BUILD_ID-$CI_BUILD_REF_NAME-$(date +%Y%m%d-%H:%M:%S)
    - export IMAGE=docker.umputun.com:5500/umputun/secrets:${CI_BUILD_REF_NAME/\//-}
    - export LATEST=docker.umputun.com:5500/umputun/secrets:latest
    - echo "buld revision=${REV}"
    - docker login -u gitlab-ci-token -p $CI_BUILD_TOKEN -e "umputun@gmail.com" docker.umputun.com:5500

build_app:
    stage: build
    script:
        - mkdir -p /go/src/github.com/umputun
        - ln -s /builds/umputun/secrets /go/src/github.com/umputun/secrets
        - cd /go/src/github.com/umputun/secrets
        - go get -v $(go list -e ./... | grep -v vendor) && go get -t $(go list -e ./... | grep -v vendor)
        - go test -v $(go list -e ./... | grep -v vendor)
        - go build -ldflags "-X main.revision=$REV" -o /builds/umputun/secrets/target/secrets github.com/umputun/secrets/app
        - ./script/coverage.sh
    artifacts:
        paths:
            - target/
    tags:
        - gobuilder

build_web:
    stage: build
    script:
        - apk --update --no-progress add nodejs-lts git python make g++
        - cd /builds/umputun/secrets/webapp
        - npm i -g gulp && npm i && npm run build
<<<<<<< HEAD
        - mkdir -p /builds/umputun/secrets/target/docroot
=======
        - ls -la /builds/umputun/secrets/webapp
        - ls -laR /builds/umputun/secrets/webapp/public/ 
>>>>>>> 635cf5a3
        - mv -fv /builds/umputun/secrets/webapp/public/ /builds/umputun/secrets/target/docroot
    artifacts:
        paths:
            - target/
    tags:
        - gobuilder


deploy_nginx:
    stage: deploy
    script:
        - docker build -t docker.umputun.com:5500/umputun/secrets:nginx nginx
        - docker push docker.umputun.com:5500/umputun/secrets:nginx
    tags:
        - gobuilder
    except:
         - tags
         - develop

deploy_image:
    stage: deploy
    dependencies:
        - build_app
    script:
        - echo "image = $IMAGE"
        - docker build -t $IMAGE -f Dockerfile.gitlab .
        - docker push $IMAGE
    tags:
        - gobuilder
    except:
         - tags
         - develop

deploy_image_tag:
    stage: deploy
    dependencies:
        - build_app
    script:
        - echo "image = $IMAGE, latest = $LATEST"
        - docker build -t $IMAGE -f Dockerfile.gitlab .
        - docker push $IMAGE
        - docker tag $IMAGE $LATEST
        - docker push $LATEST
    tags:
        - gobuilder
    only:
        - tags

remote_update:
    stage: remote
    script:
        - ssh umputun@safesecret.info "cd /srv/secrets && docker-compose pull && docker-compose up -d"
    tags:
        - deploy
    only:
        - master
        - tags<|MERGE_RESOLUTION|>--- conflicted
+++ resolved
@@ -33,12 +33,9 @@
         - apk --update --no-progress add nodejs-lts git python make g++
         - cd /builds/umputun/secrets/webapp
         - npm i -g gulp && npm i && npm run build
-<<<<<<< HEAD
         - mkdir -p /builds/umputun/secrets/target/docroot
-=======
         - ls -la /builds/umputun/secrets/webapp
-        - ls -laR /builds/umputun/secrets/webapp/public/ 
->>>>>>> 635cf5a3
+        - ls -laR /builds/umputun/secrets/webapp/public/
         - mv -fv /builds/umputun/secrets/webapp/public/ /builds/umputun/secrets/target/docroot
     artifacts:
         paths:
